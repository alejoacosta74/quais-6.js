--- conflicted
+++ resolved
@@ -48,30 +48,6 @@
     return { shard: filteredShards[0], isUTXO };
   }
 
-<<<<<<< HEAD
-/**
- * Determines the transaction type based on the shard information of the 'from' and 'to'
- * addresses. If both addresses belong to the same shard, it returns 0, indicating an
- * intra-shard transaction. Otherwise, it returns 2, indicating an inter-shard transaction.
- * Throws an error if either address is null or if the shard cannot be found.
- * 
- * @param {string|null} from - The sender's blockchain address.
- * @param {string|null} to - The recipient's blockchain address.
- * 
- * @returns {number} The transaction type: 0 for intra-shard, 2 for inter-shard.
- * @throws {Error} If either address is null or if the shard cannot be determined.
- */
-  export function getTxType(from: string | null, to: string | null): number {
-    if (from === null || to === null) return 0;
-    const fromDetails = getAddressDetails(from);
-    const toDetails = getAddressDetails(to);
-  
-    if (fromDetails === null || toDetails === null) {
-      throw new Error("Invalid address or shard not found");
-    }
-  
-    return fromDetails.shard === toDetails.shard ? 0 : 2;
-=======
   /**
    * @param from address
    * @param to adress
@@ -90,7 +66,6 @@
       default:
         return 0;
     }
->>>>>>> 1ce5dd2a
   }
   
 
