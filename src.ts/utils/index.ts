/**
 *  There are many simple utilities required to interact with
 *  Ethereum and to simplify the library, without increasing
 *  the library dependencies for simple functions.
 *
 *  @_section api/utils:Utilities  [about-utils]
 */

export { decodeBase58, encodeBase58 } from "./base58.js";

export { decodeBase64, encodeBase64 } from "./base64.js";

export {
    getBytes, getBytesCopy, isHexString, isBytesLike, hexlify, concat, dataLength, dataSlice,
    stripZerosLeft, zeroPadValue, zeroPadBytes
} from "./data.js";

export {
    isCallException, isError,
    assert, assertArgument, assertArgumentCount, assertPrivate, assertNormalize, makeError
} from "./errors.js"

export { EventPayload } from "./events.js";

export {
    FetchRequest, FetchResponse, FetchCancelSignal,
} from "./fetch.js";

export { FixedNumber } from "./fixednumber.js"

export {
    fromTwos, toTwos, mask,
    getBigInt, getNumber, getUint, toBigInt, toNumber, toBeHex, toBeArray, toQuantity
} from "./maths.js";

export { resolveProperties, defineProperties } from "./properties.js";

export { decodeRlp } from "./rlp-decode.js";
export { encodeRlp } from "./rlp-encode.js";
<<<<<<< HEAD
export { encodeProtoTransaction, encodeProtoWorkObject } from "./proto-encode.js";
export { decodeProtoTransaction, decodeProtoWorkObject } from "./proto-decode.js";
=======
export { encodeProto } from "./proto-encode.js";
export { decodeProto } from "./proto-decode.js";
>>>>>>> 1ce5dd2a

export { formatQuai, parseQuai, formatEther, parseEther, formatUnits, parseUnits } from "./units.js";

export {
    toUtf8Bytes,
    toUtf8CodePoints,
    toUtf8String,

    Utf8ErrorFuncs,
} from "./utf8.js";

export { uuidV4 } from "./uuid.js";

export { getTxType, getShardForAddress, getAddressDetails, isUTXOAddress } from "./shards.js";

/////////////////////////////
// Types

export type { BytesLike } from "./data.js";

export type {

    //ErrorFetchRequestWithBody, ErrorFetchRequest,
    //ErrorFetchResponseWithBody, ErrorFetchResponse,

    ErrorCode,

    quaisError, UnknownError, NotImplementedError, UnsupportedOperationError, NetworkError,
    ServerError, TimeoutError, BadDataError, CancelledError, BufferOverrunError,
    NumericFaultError, InvalidArgumentError, MissingArgumentError, UnexpectedArgumentError,
    CallExceptionError, InsufficientFundsError, NonceExpiredError, OffchainFaultError,
    ReplacementUnderpricedError, TransactionReplacedError, UnconfiguredNameError,
    ActionRejectedError,

    CallExceptionAction, CallExceptionTransaction,

    CodedquaisError
} from "./errors.js"

export type { EventEmitterable, Listener } from "./events.js";

export type {
    GetUrlResponse,
    FetchPreflightFunc, FetchProcessFunc, FetchRetryFunc,
    FetchGatewayFunc, FetchGetUrlFunc
} from "./fetch.js";

export type { FixedFormat } from "./fixednumber.js"

export type { BigNumberish, Numeric } from "./maths.js";

export type { RlpStructuredData, RlpStructuredDataish } from "./rlp.js";

export type {
    Utf8ErrorFunc,
    UnicodeNormalizationForm,
    Utf8ErrorReason
} from "./utf8.js";<|MERGE_RESOLUTION|>--- conflicted
+++ resolved
@@ -34,16 +34,12 @@
 } from "./maths.js";
 
 export { resolveProperties, defineProperties } from "./properties.js";
+export { resolveProperties, defineProperties } from "./properties.js";
 
 export { decodeRlp } from "./rlp-decode.js";
 export { encodeRlp } from "./rlp-encode.js";
-<<<<<<< HEAD
 export { encodeProtoTransaction, encodeProtoWorkObject } from "./proto-encode.js";
 export { decodeProtoTransaction, decodeProtoWorkObject } from "./proto-decode.js";
-=======
-export { encodeProto } from "./proto-encode.js";
-export { decodeProto } from "./proto-decode.js";
->>>>>>> 1ce5dd2a
 
 export { formatQuai, parseQuai, formatEther, parseEther, formatUnits, parseUnits } from "./units.js";
 
