/**
 *  There are many simple utilities required to interact with
 *  Ethereum and to simplify the library, without increasing
 *  the library dependencies for simple functions.
 *
 *  @_section api/utils:Utilities  [about-utils]
 */

export { decodeBase58, encodeBase58 } from "./base58.js";

export { decodeBase64, encodeBase64 } from "./base64.js";

export {
    getBytes, getBytesCopy, isHexString, isBytesLike, hexlify, concat, dataLength, dataSlice,
    stripZerosLeft, zeroPadValue, zeroPadBytes
} from "./data.js";

export {
    isCallException, isError,
    assert, assertArgument, assertArgumentCount, assertPrivate, assertNormalize, makeError
} from "./errors.js"

export { EventPayload } from "./events.js";

export {
    FetchRequest, FetchResponse, FetchCancelSignal,
} from "./fetch.js";

export { FixedNumber } from "./fixednumber.js"

export {
    fromTwos, toTwos, mask,
    getBigInt, getNumber, getUint, toBigInt, toNumber, toBeHex, toBeArray, toQuantity
} from "./maths.js";

export { resolveProperties, defineProperties } from "./properties.js";
export { resolveProperties, defineProperties } from "./properties.js";

<<<<<<< HEAD
export { decodeRlp } from "./rlp-decode.js";
export { encodeRlp } from "./rlp-encode.js";
export { encodeProtoTransaction, encodeProtoWorkObject } from "./proto-encode.js";
export { decodeProtoTransaction, decodeProtoWorkObject } from "./proto-decode.js";
=======
export { encodeProto } from "./proto-encode.js";
export { decodeProto } from "./proto-decode.js";
>>>>>>> 469df9b4

export { formatQuai, parseQuai, formatEther, parseEther, formatUnits, parseUnits } from "./units.js";

export {
    toUtf8Bytes,
    toUtf8CodePoints,
    toUtf8String,

    Utf8ErrorFuncs,
} from "./utf8.js";

export { uuidV4 } from "./uuid.js";

export { getTxType, getShardForAddress, getAddressDetails, isUTXOAddress } from "./shards.js";

/////////////////////////////
// Types

export type { BytesLike } from "./data.js";

export type {

    //ErrorFetchRequestWithBody, ErrorFetchRequest,
    //ErrorFetchResponseWithBody, ErrorFetchResponse,

    ErrorCode,

    quaisError, UnknownError, NotImplementedError, UnsupportedOperationError, NetworkError,
    ServerError, TimeoutError, BadDataError, CancelledError, BufferOverrunError,
    NumericFaultError, InvalidArgumentError, MissingArgumentError, UnexpectedArgumentError,
    CallExceptionError, InsufficientFundsError, NonceExpiredError,
    ReplacementUnderpricedError, TransactionReplacedError,
    ActionRejectedError,

    CallExceptionAction, CallExceptionTransaction,

    CodedquaisError
} from "./errors.js"

export type { EventEmitterable, Listener } from "./events.js";

export type {
    GetUrlResponse,
    FetchPreflightFunc, FetchProcessFunc, FetchRetryFunc,
    FetchGatewayFunc, FetchGetUrlFunc
} from "./fetch.js";

export type { FixedFormat } from "./fixednumber.js"

export type { BigNumberish, Numeric } from "./maths.js";

export type {
    Utf8ErrorFunc,
    UnicodeNormalizationForm,
    Utf8ErrorReason
} from "./utf8.js";<|MERGE_RESOLUTION|>--- conflicted
+++ resolved
@@ -36,15 +36,10 @@
 export { resolveProperties, defineProperties } from "./properties.js";
 export { resolveProperties, defineProperties } from "./properties.js";
 
-<<<<<<< HEAD
-export { decodeRlp } from "./rlp-decode.js";
-export { encodeRlp } from "./rlp-encode.js";
+export { encodeProto } from "./proto-encode.js";
+export { decodeProto } from "./proto-decode.js";
 export { encodeProtoTransaction, encodeProtoWorkObject } from "./proto-encode.js";
 export { decodeProtoTransaction, decodeProtoWorkObject } from "./proto-decode.js";
-=======
-export { encodeProto } from "./proto-encode.js";
-export { decodeProto } from "./proto-decode.js";
->>>>>>> 469df9b4
 
 export { formatQuai, parseQuai, formatEther, parseEther, formatUnits, parseUnits } from "./units.js";
 
